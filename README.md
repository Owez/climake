--- conflicted
+++ resolved
@@ -7,11 +7,7 @@
 
 ---
 
-<<<<<<< HEAD
-This branch represents the unpublished rewrite version of climake with many advantages compared to the original version which is no longer updated!
-=======
 This branch represents the unpublished rewrite version of climake with many advantages compared to the original version which is no longer developed upon!
->>>>>>> b7138c52
 
 ## Example 📚
 
